import sys

from dotenv import load_dotenv
from langchain_core.messages import HumanMessage
from langgraph.graph import END, StateGraph
from colorama import Fore, Back, Style, init
import questionary
import os
from src.agents.ben_graham import ben_graham_agent
from src.agents.bill_ackman import bill_ackman_agent
from src.agents.fundamentals import fundamentals_agent
from src.agents.portfolio_manager import portfolio_management_agent
from src.agents.technicals import technical_analyst_agent
from src.agents.risk_manager import risk_management_agent
from src.agents.sentiment import sentiment_agent
from src.agents.warren_buffett import warren_buffett_agent
from src.graph.state import AgentState
from src.agents.valuation import valuation_agent
from src.utils.display import print_trading_output
from src.utils.analysts import ANALYST_ORDER, get_analyst_nodes
from src.utils.progress import progress
from src.llm.models import LLM_ORDER, get_model_info

import argparse
from datetime import datetime
from dateutil.relativedelta import relativedelta
from tabulate import tabulate
<<<<<<< HEAD
from src.utils.visualize import save_graph_as_png
=======
from utils.visualize import save_graph_as_png
import json
>>>>>>> 02184058

# Load environment variables from .env file
load_dotenv()

init(autoreset=True)


def parse_hedge_fund_response(response):
    """Parses a JSON string and returns a dictionary."""
    try:
        return json.loads(response)
    except json.JSONDecodeError as e:
        print(f"JSON decoding error: {e}\nResponse: {repr(response)}")
        return None
    except TypeError as e:
        print(f"Invalid response type (expected string, got {type(response).__name__}): {e}")
        return None
    except Exception as e:
        print(f"Unexpected error while parsing response: {e}\nResponse: {repr(response)}")
        return None



##### Run the Hedge Fund #####
def run_hedge_fund(
    tickers: list[str],
    start_date: str,
    end_date: str,
    portfolio: dict,
    show_reasoning: bool = False,
    selected_analysts: list[str] = [],
    model_name: str = "gpt-4o",
    model_provider: str = "OpenAI",
):
    # Start progress tracking
    progress.start()

    try:
        # Create a new workflow if analysts are customized
        if selected_analysts:
            workflow = create_workflow(selected_analysts)
            agent = workflow.compile()
        else:
            agent = app

        final_state = agent.invoke(
            {
                "messages": [
                    HumanMessage(
                        content="Make trading decisions based on the provided data.",
                    )
                ],
                "data": {
                    "tickers": tickers,
                    "portfolio": portfolio,
                    "start_date": start_date,
                    "end_date": end_date,
                    "analyst_signals": {},
                },
                "metadata": {
                    "show_reasoning": show_reasoning,
                    "model_name": model_name,
                    "model_provider": model_provider,
                },
            },
        )

        return {
            "decisions": parse_hedge_fund_response(final_state["messages"][-1].content),
            "analyst_signals": final_state["data"]["analyst_signals"],
        }
    finally:
        # Stop progress tracking
        progress.stop()


def start(state: AgentState):
    """Initialize the workflow with the input message."""
    return state


def create_workflow(selected_analysts=None):
    """Create the workflow with selected analysts."""
    workflow = StateGraph(AgentState)
    workflow.add_node("start_node", start)

    # Get analyst nodes from the configuration
    analyst_nodes = get_analyst_nodes()

    # Default to all analysts if none selected
    if selected_analysts is None:
        selected_analysts = list(analyst_nodes.keys())
    # Add selected analyst nodes
    for analyst_key in selected_analysts:
        node_name, node_func = analyst_nodes[analyst_key]
        workflow.add_node(node_name, node_func)
        workflow.add_edge("start_node", node_name)

    # Always add risk and portfolio management
    workflow.add_node("risk_management_agent", risk_management_agent)
    workflow.add_node("portfolio_management_agent", portfolio_management_agent)

    # Connect selected analysts to risk management
    for analyst_key in selected_analysts:
        node_name = analyst_nodes[analyst_key][0]
        workflow.add_edge(node_name, "risk_management_agent")

    workflow.add_edge("risk_management_agent", "portfolio_management_agent")
    workflow.add_edge("portfolio_management_agent", END)

    workflow.set_entry_point("start_node")
    return workflow


if __name__ == "__main__":
    parser = argparse.ArgumentParser(description="Run the hedge fund trading system")
    parser.add_argument(
        "--initial-cash",
        type=float,
        default=100000.0,
        help="Initial cash position. Defaults to 100000.0)"
    )
    parser.add_argument(
        "--margin-requirement",
        type=float,
        default=0.0,
        help="Initial margin requirement. Defaults to 0.0"
    )
    parser.add_argument("--tickers", type=str, required=True, help="Comma-separated list of stock ticker symbols")
    parser.add_argument(
        "--start-date",
        type=str,
        help="Start date (YYYY-MM-DD). Defaults to 3 months before end date",
    )
    parser.add_argument("--end-date", type=str, help="End date (YYYY-MM-DD). Defaults to today")
    parser.add_argument("--show-reasoning", action="store_true", help="Show reasoning from each agent")
    parser.add_argument(
        "--show-agent-graph", action="store_true", help="Show the agent graph"
    )

    args = parser.parse_args()

    # Parse tickers from comma-separated string
    tickers = [ticker.strip() for ticker in args.tickers.split(",")]

    # Select analysts
    selected_analysts = None
    choices = questionary.checkbox(
        "Select your AI analysts.",
        choices=[questionary.Choice(display, value=value) for display, value in ANALYST_ORDER],
        instruction="\n\nInstructions: \n1. Press Space to select/unselect analysts.\n2. Press 'a' to select/unselect all.\n3. Press Enter when done to run the hedge fund.\n",
        validate=lambda x: len(x) > 0 or "You must select at least one analyst.",
        style=questionary.Style(
            [
                ("checkbox-selected", "fg:green"),
                ("selected", "fg:green noinherit"),
                ("highlighted", "noinherit"),
                ("pointer", "noinherit"),
            ]
        ),
    ).ask()

    if not choices:
        print("\n\nInterrupt received. Exiting...")
        sys.exit(0)
    else:
        selected_analysts = choices
        print(f"\nSelected analysts: {', '.join(Fore.GREEN + choice.title().replace('_', ' ') + Style.RESET_ALL for choice in choices)}\n")

    # Check if OPENAI_MODEL is set for OpenAI models
    openai_model_override = os.getenv("OPENAI_MODEL")
    
    # Select LLM model
    model_choice = questionary.select(
        "Select your LLM model:" + (" (can be overridden by OPENAI_MODEL)" if openai_model_override else ""),
        choices=[questionary.Choice(display, value=value) for display, value, _ in LLM_ORDER],
        style=questionary.Style([
            ("selected", "fg:green bold"),
            ("pointer", "fg:green bold"),
            ("highlighted", "fg:green"),
            ("answer", "fg:green bold"),
        ])
    ).ask()

    if not model_choice:
        print("\n\nInterrupt received. Exiting...")
        sys.exit(0)
    else:
        # Get model info using the helper function
        model_info = get_model_info(model_choice)
        if model_info:
            model_provider = model_info.provider.value
            print(f"\nSelected {Fore.CYAN}{model_provider}{Style.RESET_ALL} model: {Fore.GREEN + Style.BRIGHT}{model_choice}{Style.RESET_ALL}\n")
        else:
            model_provider = "Unknown"
            print(f"\nSelected model: {Fore.GREEN + Style.BRIGHT}{model_choice}{Style.RESET_ALL}\n")

    # Create the workflow with selected analysts
    workflow = create_workflow(selected_analysts)
    app = workflow.compile()

    if args.show_agent_graph:
        file_path = ""
        if selected_analysts is not None:
            for selected_analyst in selected_analysts:
                file_path += selected_analyst + "_"
            file_path += "graph.png"
        save_graph_as_png(app, file_path)

    # Validate dates if provided
    if args.start_date:
        try:
            datetime.strptime(args.start_date, "%Y-%m-%d")
        except ValueError:
            raise ValueError("Start date must be in YYYY-MM-DD format")

    if args.end_date:
        try:
            datetime.strptime(args.end_date, "%Y-%m-%d")
        except ValueError:
            raise ValueError("End date must be in YYYY-MM-DD format")

    # Set the start and end dates
    end_date = args.end_date or datetime.now().strftime("%Y-%m-%d")
    if not args.start_date:
        # Calculate 3 months before end_date
        end_date_obj = datetime.strptime(end_date, "%Y-%m-%d")
        start_date = (end_date_obj - relativedelta(months=3)).strftime("%Y-%m-%d")
    else:
        start_date = args.start_date

    # Initialize portfolio with cash amount and stock positions
    portfolio = {
        "cash": args.initial_cash,  # Initial cash amount
        "margin_requirement": args.margin_requirement,  # Initial margin requirement
        "positions": {
            ticker: {
                "long": 0,  # Number of shares held long
                "short": 0,  # Number of shares held short
                "long_cost_basis": 0.0,  # Average cost basis for long positions
                "short_cost_basis": 0.0,  # Average price at which shares were sold short
            } for ticker in tickers
        },
        "realized_gains": {
            ticker: {
                "long": 0.0,  # Realized gains from long positions
                "short": 0.0,  # Realized gains from short positions
            } for ticker in tickers
        }
    }

    # Run the hedge fund
    result = run_hedge_fund(
        tickers=tickers,
        start_date=start_date,
        end_date=end_date,
        portfolio=portfolio,
        show_reasoning=args.show_reasoning,
        selected_analysts=selected_analysts,
        model_name=model_choice,
        model_provider=model_provider,
    )
    print_trading_output(result)<|MERGE_RESOLUTION|>--- conflicted
+++ resolved
@@ -25,12 +25,7 @@
 from datetime import datetime
 from dateutil.relativedelta import relativedelta
 from tabulate import tabulate
-<<<<<<< HEAD
-from src.utils.visualize import save_graph_as_png
-=======
 from utils.visualize import save_graph_as_png
-import json
->>>>>>> 02184058
 
 # Load environment variables from .env file
 load_dotenv()
