--- conflicted
+++ resolved
@@ -5,42 +5,35 @@
 from langgraph.graph import END, StateGraph
 from colorama import Fore, Style, init
 import questionary
-<<<<<<< HEAD
+# Combined imports, preferring absolute paths and including upstream additions
 import os
 from src.agents.ben_graham import ben_graham_agent
 from src.agents.bill_ackman import bill_ackman_agent
+from src.agents.cathie_wood import cathie_wood_agent # Added missing agent
+from src.agents.charlie_munger import charlie_munger_agent # Added missing agent
 from src.agents.fundamentals import fundamentals_agent
+from src.agents.michael_burry import michael_burry_agent # Added missing agent
+from src.agents.peter_lynch import peter_lynch_agent # Added missing agent
+from src.agents.phil_fisher import phil_fisher_agent # Added missing agent
 from src.agents.portfolio_manager import portfolio_management_agent
-from src.agents.technicals import technical_analyst_agent
 from src.agents.risk_manager import risk_management_agent
 from src.agents.sentiment import sentiment_agent
+from src.agents.stanley_druckenmiller import stanley_druckenmiller_agent # Added missing agent
+from src.agents.technicals import technical_analyst_agent
+from src.agents.valuation import valuation_agent
 from src.agents.warren_buffett import warren_buffett_agent
 from src.graph.state import AgentState
-from src.agents.valuation import valuation_agent
 from src.utils.display import print_trading_output
 from src.utils.analysts import ANALYST_ORDER, get_analyst_nodes
 from src.utils.progress import progress
-from src.llm.models import LLM_ORDER, get_model_info
-=======
-from agents.portfolio_manager import portfolio_management_agent
-from agents.risk_manager import risk_management_agent
-from graph.state import AgentState
-from utils.display import print_trading_output
-from utils.analysts import ANALYST_ORDER, get_analyst_nodes
-from utils.progress import progress
-from llm.models import LLM_ORDER, OLLAMA_LLM_ORDER, get_model_info, ModelProvider
-from utils.ollama import ensure_ollama_and_model
->>>>>>> a6307729
+from src.llm.models import LLM_ORDER, OLLAMA_LLM_ORDER, get_model_info, ModelProvider
+from src.utils.ollama import ensure_ollama_and_model
 
 import argparse
 from datetime import datetime
 from dateutil.relativedelta import relativedelta
-<<<<<<< HEAD
 from tabulate import tabulate
 from src.utils.visualize import save_graph_as_png
-=======
-from utils.visualize import save_graph_as_png
->>>>>>> a6307729
 import json
 
 # Load environment variables from .env file
@@ -214,33 +207,13 @@
         selected_analysts = choices
         print(f"\nSelected analysts: {', '.join(Fore.GREEN + choice.title().replace('_', ' ') + Style.RESET_ALL for choice in choices)}\n")
 
-<<<<<<< HEAD
-    # Check if OPENAI_MODEL is set for OpenAI models
-    openai_model_override = os.getenv("OPENAI_MODEL")
-    
-    # Select LLM model
-    model_choice = questionary.select(
-        "Select your LLM model:" + (" (can be overridden by OPENAI_MODEL)" if openai_model_override else ""),
-        choices=[questionary.Choice(display, value=value) for display, value, _ in LLM_ORDER],
-        style=questionary.Style([
-            ("selected", "fg:green bold"),
-            ("pointer", "fg:green bold"),
-            ("highlighted", "fg:green"),
-            ("answer", "fg:green bold"),
-        ])
-    ).ask()
-
-    if not model_choice:
-        print("\n\nInterrupt received. Exiting...")
-        sys.exit(0)
-=======
     # Select LLM model based on whether Ollama is being used
     model_choice = None
     model_provider = None
-    
+
     if args.ollama:
         print(f"{Fore.CYAN}Using Ollama for local LLM inference.{Style.RESET_ALL}")
-        
+
         # Select from Ollama-specific models
         model_choice = questionary.select(
             "Select your Ollama model:",
@@ -252,19 +225,18 @@
                 ("answer", "fg:green bold"),
             ])
         ).ask()
-        
+
         if not model_choice:
             print("\n\nInterrupt received. Exiting...")
             sys.exit(0)
-        
+
         # Ensure Ollama is installed, running, and the model is available
         if not ensure_ollama_and_model(model_choice):
             print(f"{Fore.RED}Cannot proceed without Ollama and the selected model.{Style.RESET_ALL}")
             sys.exit(1)
-        
+
         model_provider = ModelProvider.OLLAMA.value
         print(f"\nSelected {Fore.CYAN}Ollama{Style.RESET_ALL} model: {Fore.GREEN + Style.BRIGHT}{model_choice}{Style.RESET_ALL}\n")
->>>>>>> a6307729
     else:
         # Use the standard cloud-based LLM selection
         model_choice = questionary.select(
