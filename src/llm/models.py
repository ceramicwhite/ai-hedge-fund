import os
from langchain_anthropic import ChatAnthropic
from langchain_deepseek import ChatDeepSeek
from langchain_google_genai import ChatGoogleGenerativeAI
from langchain_groq import ChatGroq
from langchain_openai import ChatOpenAI
from langchain_ollama import ChatOllama
from enum import Enum
from pydantic import BaseModel
<<<<<<< HEAD
from typing import Tuple, Optional, Union
=======
from typing import Tuple, List, Dict, Any, Optional
>>>>>>> a6307729


class ModelProvider(str, Enum):
    """Enum for supported LLM providers"""
    ANTHROPIC = "Anthropic"
    DEEPSEEK = "DeepSeek"
    GEMINI = "Gemini"
    GROQ = "Groq"
    OPENAI = "OpenAI"
    OLLAMA = "Ollama"



class LLMModel(BaseModel):
    """Represents an LLM model configuration"""
    display_name: str
    model_name: str
    provider: ModelProvider

    def to_choice_tuple(self) -> Tuple[str, str, str]:
        """Convert to format needed for questionary choices"""
        return (self.display_name, self.model_name, self.provider.value)
    
    def has_json_mode(self) -> bool:
        """Check if the model supports JSON mode"""
        if self.is_deepseek() or self.is_gemini():
            return False
        # Only certain Ollama models support JSON mode
        if self.is_ollama():
            return "llama3" in self.model_name or "neural-chat" in self.model_name
        return True
    
    def is_deepseek(self) -> bool:
        """Check if the model is a DeepSeek model"""
        return self.model_name.startswith("deepseek")
    
    def is_gemini(self) -> bool:
        """Check if the model is a Gemini model"""
        return self.model_name.startswith("gemini")
        
    def is_ollama(self) -> bool:
        """Check if the model is an Ollama model"""
        return self.provider == ModelProvider.OLLAMA


# Define available models
AVAILABLE_MODELS = [
    LLMModel(
        display_name="[anthropic] claude-3.5-haiku",
        model_name="claude-3-5-haiku-latest",
        provider=ModelProvider.ANTHROPIC
    ),
    LLMModel(
        display_name="[anthropic] claude-3.5-sonnet",
        model_name="claude-3-5-sonnet-latest",
        provider=ModelProvider.ANTHROPIC
    ),
    LLMModel(
        display_name="[anthropic] claude-3.7-sonnet",
        model_name="claude-3-7-sonnet-latest",
        provider=ModelProvider.ANTHROPIC
    ),
    LLMModel(
        display_name="[deepseek] deepseek-r1",
        model_name="deepseek-reasoner",
        provider=ModelProvider.DEEPSEEK
    ),
    LLMModel(
        display_name="[deepseek] deepseek-v3",
        model_name="deepseek-chat",
        provider=ModelProvider.DEEPSEEK
    ),
    LLMModel(
        display_name="[gemini] gemini-2.0-flash",
        model_name="gemini-2.0-flash",
        provider=ModelProvider.GEMINI
    ),
    LLMModel(
        display_name="[gemini] gemini-2.5-pro",
        model_name="gemini-2.5-pro-exp-03-25",
        provider=ModelProvider.GEMINI
    ),
    LLMModel(
        display_name="[groq] llama-4-scout-17b",
        model_name="meta-llama/llama-4-scout-17b-16e-instruct",
        provider=ModelProvider.GROQ
    ),
    LLMModel(
        display_name="[groq] llama-4-maverick-17b",
        model_name="meta-llama/llama-4-maverick-17b-128e-instruct",
        provider=ModelProvider.GROQ
    ),
    LLMModel(
        display_name="[openai] gpt-4.5",
        model_name="gpt-4.5-preview",
        provider=ModelProvider.OPENAI
    ),
    LLMModel(
        display_name="[openai] gpt-4o",
        model_name="gpt-4o",
        provider=ModelProvider.OPENAI
    ),
    LLMModel(
        display_name="[openai] o1",
        model_name="o1",
        provider=ModelProvider.OPENAI
    ),
    LLMModel(
        display_name="[openai] o3-mini",
        model_name="o3-mini",
        provider=ModelProvider.OPENAI
    ),
]

# Define Ollama models separately
OLLAMA_MODELS = [
    LLMModel(
        display_name="[ollama] gemma3 (4B)",
        model_name="gemma3:4b",
        provider=ModelProvider.OLLAMA
    ),
    LLMModel(
        display_name="[ollama] qwen2.5 (7B)",
        model_name="qwen2.5",
        provider=ModelProvider.OLLAMA
    ),
    LLMModel(
        display_name="[ollama] llama3.1 (8B)",
        model_name="llama3.1:latest",
        provider=ModelProvider.OLLAMA
    ),
    LLMModel(
        display_name="[ollama] gemma3 (12B)",
        model_name="gemma3:12b",
        provider=ModelProvider.OLLAMA
    ),
    LLMModel(
        display_name="[ollama] mistral-small3.1 (24B)",
        model_name="mistral-small3.1",
        provider=ModelProvider.OLLAMA
    ),
    LLMModel(
        display_name="[ollama] gemma3 (27B)",
        model_name="gemma3:27b",
        provider=ModelProvider.OLLAMA
    ),
    LLMModel(
        display_name="[ollama] qwen2.5 (32B)",
        model_name="qwen2.5:32b",
        provider=ModelProvider.OLLAMA
    ),
    LLMModel(
        display_name="[ollama] llama-3.3 (70B)",
        model_name="llama3.3:70b-instruct-q4_0",
        provider=ModelProvider.OLLAMA
    ),
]

# Create LLM_ORDER in the format expected by the UI
LLM_ORDER = [model.to_choice_tuple() for model in AVAILABLE_MODELS]

<<<<<<< HEAD
def get_model_info(model_name: str) -> Optional[LLMModel]:
=======
# Create Ollama LLM_ORDER separately
OLLAMA_LLM_ORDER = [model.to_choice_tuple() for model in OLLAMA_MODELS]

def get_model_info(model_name: str) -> LLMModel | None:
>>>>>>> a6307729
    """Get model information by model_name"""
    all_models = AVAILABLE_MODELS + OLLAMA_MODELS
    return next((model for model in all_models if model.model_name == model_name), None)

<<<<<<< HEAD
def get_model(model_name: str, model_provider: ModelProvider) -> Union[ChatOpenAI, ChatGroq, ChatAnthropic, None]:
=======
def get_model(model_name: str, model_provider: ModelProvider) -> ChatOpenAI | ChatGroq | ChatOllama | None:
>>>>>>> a6307729
    if model_provider == ModelProvider.GROQ:
        api_key = os.getenv("GROQ_API_KEY")
        if not api_key:
            # Print error to console
            print(f"API Key Error: Please make sure GROQ_API_KEY is set in your .env file.")
            raise ValueError("Groq API key not found.  Please make sure GROQ_API_KEY is set in your .env file.")
        return ChatGroq(model=model_name, api_key=api_key)
    elif model_provider == ModelProvider.OPENAI:
        # Get and validate API key
        api_key = os.getenv("OPENAI_API_KEY")
        if not api_key:
            # Print error to console
            print(f"API Key Error: Please make sure OPENAI_API_KEY is set in your .env file.")
            raise ValueError("OpenAI API key not found.  Please make sure OPENAI_API_KEY is set in your .env file.")
        
        # Get custom base URL if provided
        base_url = os.getenv("OPENAI_BASE_URL")
        
        # Check for model override from environment
        env_model = os.getenv("OPENAI_MODEL")
        # Use environment model if provided, otherwise use the selected model
        actual_model = env_model if env_model else model_name
        
        # Create client with base_url if provided
        if base_url:
            return ChatOpenAI(model=actual_model, api_key=api_key, base_url=base_url)
        else:
            return ChatOpenAI(model=actual_model, api_key=api_key)
    elif model_provider == ModelProvider.ANTHROPIC:
        api_key = os.getenv("ANTHROPIC_API_KEY")
        if not api_key:
            print(f"API Key Error: Please make sure ANTHROPIC_API_KEY is set in your .env file.")
            raise ValueError("Anthropic API key not found.  Please make sure ANTHROPIC_API_KEY is set in your .env file.")
        return ChatAnthropic(model=model_name, api_key=api_key)
    elif model_provider == ModelProvider.DEEPSEEK:
        api_key = os.getenv("DEEPSEEK_API_KEY")
        if not api_key:
            print(f"API Key Error: Please make sure DEEPSEEK_API_KEY is set in your .env file.")
            raise ValueError("DeepSeek API key not found.  Please make sure DEEPSEEK_API_KEY is set in your .env file.")
        return ChatDeepSeek(model=model_name, api_key=api_key)
    elif model_provider == ModelProvider.GEMINI:
        api_key = os.getenv("GOOGLE_API_KEY")
        if not api_key:
            print(f"API Key Error: Please make sure GOOGLE_API_KEY is set in your .env file.")
            raise ValueError("Google API key not found.  Please make sure GOOGLE_API_KEY is set in your .env file.")
        return ChatGoogleGenerativeAI(model=model_name, api_key=api_key)
    elif model_provider == ModelProvider.OLLAMA:
        # For Ollama, we use a base URL instead of an API key
        base_url = os.getenv("OLLAMA_BASE_URL", "http://localhost:11434")
        return ChatOllama(
            model=model_name, 
            base_url=base_url,
        )<|MERGE_RESOLUTION|>--- conflicted
+++ resolved
@@ -7,11 +7,7 @@
 from langchain_ollama import ChatOllama
 from enum import Enum
 from pydantic import BaseModel
-<<<<<<< HEAD
-from typing import Tuple, Optional, Union
-=======
 from typing import Tuple, List, Dict, Any, Optional
->>>>>>> a6307729
 
 
 class ModelProvider(str, Enum):
@@ -173,23 +169,16 @@
 # Create LLM_ORDER in the format expected by the UI
 LLM_ORDER = [model.to_choice_tuple() for model in AVAILABLE_MODELS]
 
-<<<<<<< HEAD
-def get_model_info(model_name: str) -> Optional[LLMModel]:
-=======
 # Create Ollama LLM_ORDER separately
 OLLAMA_LLM_ORDER = [model.to_choice_tuple() for model in OLLAMA_MODELS]
 
 def get_model_info(model_name: str) -> LLMModel | None:
->>>>>>> a6307729
     """Get model information by model_name"""
     all_models = AVAILABLE_MODELS + OLLAMA_MODELS
     return next((model for model in all_models if model.model_name == model_name), None)
 
-<<<<<<< HEAD
-def get_model(model_name: str, model_provider: ModelProvider) -> Union[ChatOpenAI, ChatGroq, ChatAnthropic, None]:
-=======
-def get_model(model_name: str, model_provider: ModelProvider) -> ChatOpenAI | ChatGroq | ChatOllama | None:
->>>>>>> a6307729
+# Updated type hint to include all possible return types and use modern syntax
+def get_model(model_name: str, model_provider: ModelProvider) -> ChatOpenAI | ChatGroq | ChatAnthropic | ChatDeepSeek | ChatGoogleGenerativeAI | ChatOllama | None:
     if model_provider == ModelProvider.GROQ:
         api_key = os.getenv("GROQ_API_KEY")
         if not api_key:
