import sys

from datetime import datetime, timedelta
from dateutil.relativedelta import relativedelta
import questionary

import matplotlib.pyplot as plt
import pandas as pd
from colorama import Fore, Style, init
import numpy as np
import itertools

<<<<<<< HEAD
from src.llm.models import LLM_ORDER, get_model_info
from src.utils.analysts import ANALYST_ORDER
from src.main import run_hedge_fund
from src.tools.api import (
=======
from llm.models import LLM_ORDER, OLLAMA_LLM_ORDER, get_model_info, ModelProvider
from utils.analysts import ANALYST_ORDER
from main import run_hedge_fund
from tools.api import (
>>>>>>> a6307729
    get_company_news,
    get_price_data,
    get_prices,
    get_financial_metrics,
    get_insider_trades,
)
from src.utils.display import print_backtest_results, format_backtest_row
from typing_extensions import Callable
from utils.ollama import ensure_ollama_and_model

init(autoreset=True)


class Backtester:
    def __init__(
        self,
        agent: Callable,
        tickers: list[str],
        start_date: str,
        end_date: str,
        initial_capital: float,
        model_name: str = "gpt-4o",
        model_provider: str = "OpenAI",
        selected_analysts: list[str] = [],
        initial_margin_requirement: float = 0.0,
    ):
        """
        :param agent: The trading agent (Callable).
        :param tickers: List of tickers to backtest.
        :param start_date: Start date string (YYYY-MM-DD).
        :param end_date: End date string (YYYY-MM-DD).
        :param initial_capital: Starting portfolio cash.
        :param model_name: Which LLM model name to use (gpt-4, etc).
        :param model_provider: Which LLM provider (OpenAI, etc).
        :param selected_analysts: List of analyst names or IDs to incorporate.
        :param initial_margin_requirement: The margin ratio (e.g. 0.5 = 50%).
        """
        self.agent = agent
        self.tickers = tickers
        self.start_date = start_date
        self.end_date = end_date
        self.initial_capital = initial_capital
        self.model_name = model_name
        self.model_provider = model_provider
        self.selected_analysts = selected_analysts

        # Initialize portfolio with support for long/short positions
        self.portfolio_values = []
        self.portfolio = {
            "cash": initial_capital,
            "margin_used": 0.0,  # total margin usage across all short positions
            "margin_requirement": initial_margin_requirement,  # The margin ratio required for shorts
            "positions": {
                ticker: {
                    "long": 0,               # Number of shares held long
                    "short": 0,              # Number of shares held short
                    "long_cost_basis": 0.0,  # Average cost basis per share (long)
                    "short_cost_basis": 0.0, # Average cost basis per share (short)
                    "short_margin_used": 0.0 # Dollars of margin used for this ticker's short
                } for ticker in tickers
            },
            "realized_gains": {
                ticker: {
                    "long": 0.0,   # Realized gains from long positions
                    "short": 0.0,  # Realized gains from short positions
                } for ticker in tickers
            }
        }

    def execute_trade(self, ticker: str, action: str, quantity: float, current_price: float):
        """
        Execute trades with support for both long and short positions.
        `quantity` is the number of shares the agent wants to buy/sell/short/cover.
        We will only trade integer shares to keep it simple.
        """
        if quantity <= 0:
            return 0

        quantity = int(quantity)  # force integer shares
        position = self.portfolio["positions"][ticker]

        if action == "buy":
            cost = quantity * current_price
            if cost <= self.portfolio["cash"]:
                # Weighted average cost basis for the new total
                old_shares = position["long"]
                old_cost_basis = position["long_cost_basis"]
                new_shares = quantity
                total_shares = old_shares + new_shares

                if total_shares > 0:
                    total_old_cost = old_cost_basis * old_shares
                    total_new_cost = cost
                    position["long_cost_basis"] = (total_old_cost + total_new_cost) / total_shares

                position["long"] += quantity
                self.portfolio["cash"] -= cost
                return quantity
            else:
                # Calculate maximum affordable quantity
                max_quantity = int(self.portfolio["cash"] / current_price)
                if max_quantity > 0:
                    cost = max_quantity * current_price
                    old_shares = position["long"]
                    old_cost_basis = position["long_cost_basis"]
                    total_shares = old_shares + max_quantity

                    if total_shares > 0:
                        total_old_cost = old_cost_basis * old_shares
                        total_new_cost = cost
                        position["long_cost_basis"] = (total_old_cost + total_new_cost) / total_shares

                    position["long"] += max_quantity
                    self.portfolio["cash"] -= cost
                    return max_quantity
                return 0

        elif action == "sell":
            # You can only sell as many as you own
            quantity = min(quantity, position["long"])
            if quantity > 0:
                # Realized gain/loss using average cost basis
                avg_cost_per_share = position["long_cost_basis"] if position["long"] > 0 else 0
                realized_gain = (current_price - avg_cost_per_share) * quantity
                self.portfolio["realized_gains"][ticker]["long"] += realized_gain

                position["long"] -= quantity
                self.portfolio["cash"] += quantity * current_price

                if position["long"] == 0:
                    position["long_cost_basis"] = 0.0

                return quantity

        elif action == "short":
            """
            Typical short sale flow:
              1) Receive proceeds = current_price * quantity
              2) Post margin_required = proceeds * margin_ratio
              3) Net effect on cash = +proceeds - margin_required
            """
            proceeds = current_price * quantity
            margin_required = proceeds * self.portfolio["margin_requirement"]
            if margin_required <= self.portfolio["cash"]:
                # Weighted average short cost basis
                old_short_shares = position["short"]
                old_cost_basis = position["short_cost_basis"]
                new_shares = quantity
                total_shares = old_short_shares + new_shares

                if total_shares > 0:
                    total_old_cost = old_cost_basis * old_short_shares
                    total_new_cost = current_price * new_shares
                    position["short_cost_basis"] = (total_old_cost + total_new_cost) / total_shares

                position["short"] += quantity

                # Update margin usage
                position["short_margin_used"] += margin_required
                self.portfolio["margin_used"] += margin_required

                # Increase cash by proceeds, then subtract the required margin
                self.portfolio["cash"] += proceeds
                self.portfolio["cash"] -= margin_required
                return quantity
            else:
                # Calculate maximum shortable quantity
                margin_ratio = self.portfolio["margin_requirement"]
                if margin_ratio > 0:
                    max_quantity = int(self.portfolio["cash"] / (current_price * margin_ratio))
                else:
                    max_quantity = 0

                if max_quantity > 0:
                    proceeds = current_price * max_quantity
                    margin_required = proceeds * margin_ratio

                    old_short_shares = position["short"]
                    old_cost_basis = position["short_cost_basis"]
                    total_shares = old_short_shares + max_quantity

                    if total_shares > 0:
                        total_old_cost = old_cost_basis * old_short_shares
                        total_new_cost = current_price * max_quantity
                        position["short_cost_basis"] = (total_old_cost + total_new_cost) / total_shares

                    position["short"] += max_quantity
                    position["short_margin_used"] += margin_required
                    self.portfolio["margin_used"] += margin_required

                    self.portfolio["cash"] += proceeds
                    self.portfolio["cash"] -= margin_required
                    return max_quantity
                return 0

        elif action == "cover":
            """
            When covering shares:
              1) Pay cover cost = current_price * quantity
              2) Release a proportional share of the margin
              3) Net effect on cash = -cover_cost + released_margin
            """
            quantity = min(quantity, position["short"])
            if quantity > 0:
                cover_cost = quantity * current_price
                avg_short_price = position["short_cost_basis"] if position["short"] > 0 else 0
                realized_gain = (avg_short_price - current_price) * quantity

                if position["short"] > 0:
                    portion = quantity / position["short"]
                else:
                    portion = 1.0

                margin_to_release = portion * position["short_margin_used"]

                position["short"] -= quantity
                position["short_margin_used"] -= margin_to_release
                self.portfolio["margin_used"] -= margin_to_release

                # Pay the cost to cover, but get back the released margin
                self.portfolio["cash"] += margin_to_release
                self.portfolio["cash"] -= cover_cost

                self.portfolio["realized_gains"][ticker]["short"] += realized_gain

                if position["short"] == 0:
                    position["short_cost_basis"] = 0.0
                    position["short_margin_used"] = 0.0

                return quantity

        return 0

    def calculate_portfolio_value(self, current_prices):
        """
        Calculate total portfolio value, including:
          - cash
          - market value of long positions
          - unrealized gains/losses for short positions
        """
        total_value = self.portfolio["cash"]

        for ticker in self.tickers:
            position = self.portfolio["positions"][ticker]
            price = current_prices[ticker]

            # Long position value
            long_value = position["long"] * price
            total_value += long_value

            # Short position unrealized PnL = short_shares * (short_cost_basis - current_price)
            if position["short"] > 0:
                total_value += position["short"] * (position["short_cost_basis"] - price)

        return total_value

    def prefetch_data(self):
        """Pre-fetch all data needed for the backtest period."""
        print("\nPre-fetching data for the entire backtest period...")

        # Convert end_date string to datetime, fetch up to 1 year before
        end_date_dt = datetime.strptime(self.end_date, "%Y-%m-%d")
        start_date_dt = end_date_dt - relativedelta(years=1)
        start_date_str = start_date_dt.strftime("%Y-%m-%d")

        for ticker in self.tickers:
            # Fetch price data for the entire period, plus 1 year
            get_prices(ticker, start_date_str, self.end_date)

            # Fetch financial metrics
            get_financial_metrics(ticker, self.end_date, limit=10)

            # Fetch insider trades
            get_insider_trades(ticker, self.end_date, start_date=self.start_date, limit=1000)

            # Fetch company news
            get_company_news(ticker, self.end_date, start_date=self.start_date, limit=1000)

        print("Data pre-fetch complete.")

    def parse_agent_response(self, agent_output):
        """Parse JSON output from the agent (fallback to 'hold' if invalid)."""
        import json

        try:
            decision = json.loads(agent_output)
            return decision
        except Exception:
            print(f"Error parsing action: {agent_output}")
            return {"action": "hold", "quantity": 0}

    def run_backtest(self):
        # Pre-fetch all data at the start
        self.prefetch_data()

        dates = pd.date_range(self.start_date, self.end_date, freq="B")
        table_rows = []
        performance_metrics = {
            'sharpe_ratio': None,
            'sortino_ratio': None,
            'max_drawdown': None,
            'long_short_ratio': None,
            'gross_exposure': None,
            'net_exposure': None
        }

        print("\nStarting backtest...")

        # Initialize portfolio values list with initial capital
        if len(dates) > 0:
            self.portfolio_values = [{"Date": dates[0], "Portfolio Value": self.initial_capital}]
        else:
            self.portfolio_values = []

        for current_date in dates:
            lookback_start = (current_date - timedelta(days=30)).strftime("%Y-%m-%d")
            current_date_str = current_date.strftime("%Y-%m-%d")
            previous_date_str = (current_date - timedelta(days=1)).strftime("%Y-%m-%d")

            # Skip if there's no prior day to look back (i.e., first date in the range)
            if lookback_start == current_date_str:
                continue

            # Get current prices for all tickers
            try:
                current_prices = {}
                missing_data = False
                
                for ticker in self.tickers:
                    try:
                        price_data = get_price_data(ticker, previous_date_str, current_date_str)
                        if price_data.empty:
                            print(f"Warning: No price data for {ticker} on {current_date_str}")
                            missing_data = True
                            break
                        current_prices[ticker] = price_data.iloc[-1]["close"]
                    except Exception as e:
                        print(f"Error fetching price for {ticker} between {previous_date_str} and {current_date_str}: {e}")
                        missing_data = True
                        break
                
                if missing_data:
                    print(f"Skipping trading day {current_date_str} due to missing price data")
                    continue
                
            except Exception as e:
                # If there's a general API error, log it and skip this day
                print(f"Error fetching prices for {current_date_str}: {e}")
                continue

            # ---------------------------------------------------------------
            # 1) Execute the agent's trades
            # ---------------------------------------------------------------
            output = self.agent(
                tickers=self.tickers,
                start_date=lookback_start,
                end_date=current_date_str,
                portfolio=self.portfolio,
                model_name=self.model_name,
                model_provider=self.model_provider,
                selected_analysts=self.selected_analysts,
            )
            decisions = output["decisions"]
            analyst_signals = output["analyst_signals"]

            # Execute trades for each ticker
            executed_trades = {}
            for ticker in self.tickers:
                decision = decisions.get(ticker, {"action": "hold", "quantity": 0})
                action, quantity = decision.get("action", "hold"), decision.get("quantity", 0)

                executed_quantity = self.execute_trade(ticker, action, quantity, current_prices[ticker])
                executed_trades[ticker] = executed_quantity

            # ---------------------------------------------------------------
            # 2) Now that trades have executed trades, recalculate the final
            #    portfolio value for this day.
            # ---------------------------------------------------------------
            total_value = self.calculate_portfolio_value(current_prices)

            # Also compute long/short exposures for final post‐trade state
            long_exposure = sum(
                self.portfolio["positions"][t]["long"] * current_prices[t]
                for t in self.tickers
            )
            short_exposure = sum(
                self.portfolio["positions"][t]["short"] * current_prices[t]
                for t in self.tickers
            )

            # Calculate gross and net exposures
            gross_exposure = long_exposure + short_exposure
            net_exposure = long_exposure - short_exposure
            long_short_ratio = (
                long_exposure / short_exposure if short_exposure > 1e-9 else float('inf')
            )

            # Track each day's portfolio value in self.portfolio_values
            self.portfolio_values.append({
                "Date": current_date,
                "Portfolio Value": total_value,
                "Long Exposure": long_exposure,
                "Short Exposure": short_exposure,
                "Gross Exposure": gross_exposure,
                "Net Exposure": net_exposure,
                "Long/Short Ratio": long_short_ratio
            })

            # ---------------------------------------------------------------
            # 3) Build the table rows to display
            # ---------------------------------------------------------------
            date_rows = []

            # For each ticker, record signals/trades
            for ticker in self.tickers:
                ticker_signals = {}
                for agent_name, signals in analyst_signals.items():
                    if ticker in signals:
                        ticker_signals[agent_name] = signals[ticker]

                bullish_count = len([s for s in ticker_signals.values() if s.get("signal", "").lower() == "bullish"])
                bearish_count = len([s for s in ticker_signals.values() if s.get("signal", "").lower() == "bearish"])
                neutral_count = len([s for s in ticker_signals.values() if s.get("signal", "").lower() == "neutral"])

                # Calculate net position value
                pos = self.portfolio["positions"][ticker]
                long_val = pos["long"] * current_prices[ticker]
                short_val = pos["short"] * current_prices[ticker]
                net_position_value = long_val - short_val

                # Get the action and quantity from the decisions
                action = decisions.get(ticker, {}).get("action", "hold")
                quantity = executed_trades.get(ticker, 0)
                
                # Append the agent action to the table rows
                date_rows.append(
                    format_backtest_row(
                        date=current_date_str,
                        ticker=ticker,
                        action=action,
                        quantity=quantity,
                        price=current_prices[ticker],
                        shares_owned=pos["long"] - pos["short"],  # net shares
                        position_value=net_position_value,
                        bullish_count=bullish_count,
                        bearish_count=bearish_count,
                        neutral_count=neutral_count,
                    )
                )
            # ---------------------------------------------------------------
            # 4) Calculate performance summary metrics
            # ---------------------------------------------------------------
            # Calculate portfolio return vs. initial capital
            # The realized gains are already reflected in cash balance, so we don't add them separately
            portfolio_return = (total_value / self.initial_capital - 1) * 100

            # Add summary row for this day
            date_rows.append(
                format_backtest_row(
                    date=current_date_str,
                    ticker="",
                    action="",
                    quantity=0,
                    price=0,
                    shares_owned=0,
                    position_value=0,
                    bullish_count=0,
                    bearish_count=0,
                    neutral_count=0,
                    is_summary=True,
                    total_value=total_value,
                    return_pct=portfolio_return,
                    cash_balance=self.portfolio["cash"],
                    total_position_value=total_value - self.portfolio["cash"],
                    sharpe_ratio=performance_metrics["sharpe_ratio"],
                    sortino_ratio=performance_metrics["sortino_ratio"],
                    max_drawdown=performance_metrics["max_drawdown"],
                ),
            )

            table_rows.extend(date_rows)
            print_backtest_results(table_rows)

            # Update performance metrics if we have enough data
            if len(self.portfolio_values) > 3:
                self._update_performance_metrics(performance_metrics)

        # Store the final performance metrics for reference in analyze_performance
        self.performance_metrics = performance_metrics
        return performance_metrics

    def _update_performance_metrics(self, performance_metrics):
        """Helper method to update performance metrics using daily returns."""
        values_df = pd.DataFrame(self.portfolio_values).set_index("Date")
        values_df["Daily Return"] = values_df["Portfolio Value"].pct_change()
        clean_returns = values_df["Daily Return"].dropna()

        if len(clean_returns) < 2:
            return  # not enough data points

        # Assumes 252 trading days/year
        daily_risk_free_rate = 0.0434 / 252
        excess_returns = clean_returns - daily_risk_free_rate
        mean_excess_return = excess_returns.mean()
        std_excess_return = excess_returns.std()

        # Sharpe ratio
        if std_excess_return > 1e-12:
            performance_metrics["sharpe_ratio"] = np.sqrt(252) * (mean_excess_return / std_excess_return)
        else:
            performance_metrics["sharpe_ratio"] = 0.0

        # Sortino ratio
        negative_returns = excess_returns[excess_returns < 0]
        if len(negative_returns) > 0:
            downside_std = negative_returns.std()
            if downside_std > 1e-12:
                performance_metrics["sortino_ratio"] = np.sqrt(252) * (mean_excess_return / downside_std)
            else:
                performance_metrics["sortino_ratio"] = float('inf') if mean_excess_return > 0 else 0
        else:
            performance_metrics["sortino_ratio"] = float('inf') if mean_excess_return > 0 else 0

        # Maximum drawdown (ensure it's stored as a negative percentage)
        rolling_max = values_df["Portfolio Value"].cummax()
        drawdown = (values_df["Portfolio Value"] - rolling_max) / rolling_max
        
        if len(drawdown) > 0:
            min_drawdown = drawdown.min()
            # Store as a negative percentage
            performance_metrics["max_drawdown"] = min_drawdown * 100
            
            # Store the date of max drawdown for reference
            if min_drawdown < 0:
                performance_metrics["max_drawdown_date"] = drawdown.idxmin().strftime('%Y-%m-%d')
            else:
                performance_metrics["max_drawdown_date"] = None
        else:
            performance_metrics["max_drawdown"] = 0.0
            performance_metrics["max_drawdown_date"] = None

    def analyze_performance(self):
        """Creates a performance DataFrame, prints summary stats, and plots equity curve."""
        if not self.portfolio_values:
            print("No portfolio data found. Please run the backtest first.")
            return pd.DataFrame()

        performance_df = pd.DataFrame(self.portfolio_values).set_index("Date")
        if performance_df.empty:
            print("No valid performance data to analyze.")
            return performance_df

        final_portfolio_value = performance_df["Portfolio Value"].iloc[-1]
        total_return = ((final_portfolio_value - self.initial_capital) / self.initial_capital) * 100

        print(f"\n{Fore.WHITE}{Style.BRIGHT}PORTFOLIO PERFORMANCE SUMMARY:{Style.RESET_ALL}")
        print(f"Total Return: {Fore.GREEN if total_return >= 0 else Fore.RED}{total_return:.2f}%{Style.RESET_ALL}")
        
        # Print realized P&L for informational purposes only
        total_realized_gains = sum(
            self.portfolio["realized_gains"][ticker]["long"] + 
            self.portfolio["realized_gains"][ticker]["short"] 
            for ticker in self.tickers
        )
        print(f"Total Realized Gains/Losses: {Fore.GREEN if total_realized_gains >= 0 else Fore.RED}${total_realized_gains:,.2f}{Style.RESET_ALL}")

        # Plot the portfolio value over time
        plt.figure(figsize=(12, 6))
        plt.plot(performance_df.index, performance_df["Portfolio Value"], color="blue")
        plt.title("Portfolio Value Over Time")
        plt.ylabel("Portfolio Value ($)")
        plt.xlabel("Date")
        plt.grid(True)
        plt.show()

        # Compute daily returns
        performance_df["Daily Return"] = performance_df["Portfolio Value"].pct_change().fillna(0)
        daily_rf = 0.0434 / 252  # daily risk-free rate
        mean_daily_return = performance_df["Daily Return"].mean()
        std_daily_return = performance_df["Daily Return"].std()

        # Annualized Sharpe Ratio
        if std_daily_return != 0:
            annualized_sharpe = np.sqrt(252) * ((mean_daily_return - daily_rf) / std_daily_return)
        else:
            annualized_sharpe = 0
        print(f"\nSharpe Ratio: {Fore.YELLOW}{annualized_sharpe:.2f}{Style.RESET_ALL}")

        # Use the max drawdown value calculated during the backtest if available
        max_drawdown = getattr(self, 'performance_metrics', {}).get('max_drawdown')
        max_drawdown_date = getattr(self, 'performance_metrics', {}).get('max_drawdown_date')
        
        # If no value exists yet, calculate it
        if max_drawdown is None:
            rolling_max = performance_df["Portfolio Value"].cummax()
            drawdown = (performance_df["Portfolio Value"] - rolling_max) / rolling_max
            max_drawdown = drawdown.min() * 100
            max_drawdown_date = drawdown.idxmin().strftime('%Y-%m-%d') if pd.notnull(drawdown.idxmin()) else None

        if max_drawdown_date:
            print(f"Maximum Drawdown: {Fore.RED}{abs(max_drawdown):.2f}%{Style.RESET_ALL} (on {max_drawdown_date})")
        else:
            print(f"Maximum Drawdown: {Fore.RED}{abs(max_drawdown):.2f}%{Style.RESET_ALL}")

        # Win Rate
        winning_days = len(performance_df[performance_df["Daily Return"] > 0])
        total_days = max(len(performance_df) - 1, 1)
        win_rate = (winning_days / total_days) * 100
        print(f"Win Rate: {Fore.GREEN}{win_rate:.2f}%{Style.RESET_ALL}")

        # Average Win/Loss Ratio
        positive_returns = performance_df[performance_df["Daily Return"] > 0]["Daily Return"]
        negative_returns = performance_df[performance_df["Daily Return"] < 0]["Daily Return"]
        avg_win = positive_returns.mean() if not positive_returns.empty else 0
        avg_loss = abs(negative_returns.mean()) if not negative_returns.empty else 0
        if avg_loss != 0:
            win_loss_ratio = avg_win / avg_loss
        else:
            win_loss_ratio = float('inf') if avg_win > 0 else 0
        print(f"Win/Loss Ratio: {Fore.GREEN}{win_loss_ratio:.2f}{Style.RESET_ALL}")

        # Maximum Consecutive Wins / Losses
        returns_binary = (performance_df["Daily Return"] > 0).astype(int)
        if len(returns_binary) > 0:
            max_consecutive_wins = max((len(list(g)) for k, g in itertools.groupby(returns_binary) if k == 1), default=0)
            max_consecutive_losses = max((len(list(g)) for k, g in itertools.groupby(returns_binary) if k == 0), default=0)
        else:
            max_consecutive_wins = 0
            max_consecutive_losses = 0

        print(f"Max Consecutive Wins: {Fore.GREEN}{max_consecutive_wins}{Style.RESET_ALL}")
        print(f"Max Consecutive Losses: {Fore.RED}{max_consecutive_losses}{Style.RESET_ALL}")

        return performance_df


### 4. Run the Backtest #####
if __name__ == "__main__":
    import argparse

    parser = argparse.ArgumentParser(description="Run backtesting simulation")
    parser.add_argument(
        "--tickers",
        type=str,
        required=False,
        help="Comma-separated list of stock ticker symbols (e.g., AAPL,MSFT,GOOGL)",
    )
    parser.add_argument(
        "--end-date",
        type=str,
        default=datetime.now().strftime("%Y-%m-%d"),
        help="End date in YYYY-MM-DD format",
    )
    parser.add_argument(
        "--start-date",
        type=str,
        default=(datetime.now() - relativedelta(months=1)).strftime("%Y-%m-%d"),
        help="Start date in YYYY-MM-DD format",
    )
    parser.add_argument(
        "--initial-capital",
        type=float,
        default=100000,
        help="Initial capital amount (default: 100000)",
    )
    parser.add_argument(
        "--margin-requirement",
        type=float,
        default=0.0,
        help="Margin ratio for short positions, e.g. 0.5 for 50% (default: 0.0)",
    )
    parser.add_argument(
        "--ollama", action="store_true", help="Use Ollama for local LLM inference"
    )

    args = parser.parse_args()

    # Parse tickers from comma-separated string
    tickers = [ticker.strip() for ticker in args.tickers.split(",")] if args.tickers else []

    # Choose analysts
    selected_analysts = None
    choices = questionary.checkbox(
        "Use the Space bar to select/unselect analysts.",
        choices=[questionary.Choice(display, value=value) for display, value in ANALYST_ORDER],
        instruction="\n\nPress 'a' to toggle all.\n\nPress Enter when done to run the hedge fund.",
        validate=lambda x: len(x) > 0 or "You must select at least one analyst.",
        style=questionary.Style(
            [
                ("checkbox-selected", "fg:green"),
                ("selected", "fg:green noinherit"),
                ("highlighted", "noinherit"),
                ("pointer", "noinherit"),
            ]
        ),
    ).ask()

    if not choices:
        print("\n\nInterrupt received. Exiting...")
        sys.exit(0)
    else:
        selected_analysts = choices
        print(
            f"\nSelected analysts: "
            f"{', '.join(Fore.GREEN + choice.title().replace('_', ' ') + Style.RESET_ALL for choice in choices)}"
        )

    # Select LLM model based on whether Ollama is being used
    model_choice = None
    model_provider = None
    
    if args.ollama:
        print(f"{Fore.CYAN}Using Ollama for local LLM inference.{Style.RESET_ALL}")
        
        # Select from Ollama-specific models
        model_choice = questionary.select(
            "Select your Ollama model:",
            choices=[questionary.Choice(display, value=value) for display, value, _ in OLLAMA_LLM_ORDER],
            style=questionary.Style([
                ("selected", "fg:green bold"),
                ("pointer", "fg:green bold"),
                ("highlighted", "fg:green"),
                ("answer", "fg:green bold"),
            ])
        ).ask()
        
        if not model_choice:
            print("\n\nInterrupt received. Exiting...")
            sys.exit(0)
        
        # Ensure Ollama is installed, running, and the model is available
        if not ensure_ollama_and_model(model_choice):
            print(f"{Fore.RED}Cannot proceed without Ollama and the selected model.{Style.RESET_ALL}")
            sys.exit(1)
        
        model_provider = ModelProvider.OLLAMA.value
        print(f"\nSelected {Fore.CYAN}Ollama{Style.RESET_ALL} model: {Fore.GREEN + Style.BRIGHT}{model_choice}{Style.RESET_ALL}\n")
    else:
        # Use the standard cloud-based LLM selection
        model_choice = questionary.select(
            "Select your LLM model:",
            choices=[questionary.Choice(display, value=value) for display, value, _ in LLM_ORDER],
            style=questionary.Style([
                ("selected", "fg:green bold"),
                ("pointer", "fg:green bold"),
                ("highlighted", "fg:green"),
                ("answer", "fg:green bold"),
            ])
        ).ask()

        if not model_choice:
            print("\n\nInterrupt received. Exiting...")
            sys.exit(0)
        else:
            model_info = get_model_info(model_choice)
            if model_info:
                model_provider = model_info.provider.value
                print(f"\nSelected {Fore.CYAN}{model_provider}{Style.RESET_ALL} model: {Fore.GREEN + Style.BRIGHT}{model_choice}{Style.RESET_ALL}\n")
            else:
                model_provider = "Unknown"
                print(f"\nSelected model: {Fore.GREEN + Style.BRIGHT}{model_choice}{Style.RESET_ALL}\n")

    # Create and run the backtester
    backtester = Backtester(
        agent=run_hedge_fund,
        tickers=tickers,
        start_date=args.start_date,
        end_date=args.end_date,
        initial_capital=args.initial_capital,
        model_name=model_choice,
        model_provider=model_provider,
        selected_analysts=selected_analysts,
        initial_margin_requirement=args.margin_requirement,
    )

    performance_metrics = backtester.run_backtest()
    performance_df = backtester.analyze_performance()<|MERGE_RESOLUTION|>--- conflicted
+++ resolved
@@ -10,17 +10,11 @@
 import numpy as np
 import itertools
 
-<<<<<<< HEAD
-from src.llm.models import LLM_ORDER, get_model_info
+# Combined imports, preferring absolute paths and including upstream additions
+from src.llm.models import LLM_ORDER, OLLAMA_LLM_ORDER, get_model_info, ModelProvider
 from src.utils.analysts import ANALYST_ORDER
 from src.main import run_hedge_fund
 from src.tools.api import (
-=======
-from llm.models import LLM_ORDER, OLLAMA_LLM_ORDER, get_model_info, ModelProvider
-from utils.analysts import ANALYST_ORDER
-from main import run_hedge_fund
-from tools.api import (
->>>>>>> a6307729
     get_company_news,
     get_price_data,
     get_prices,
